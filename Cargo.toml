[package]
<<<<<<< HEAD
name = "cql3_parser"
=======
name = "cql3-parser"
>>>>>>> c90e53bc
version = "0.1.1"
authors = ["Claude <claude.warren@instaclustr.com>"]
edition = "2021"
rust-version = "1.56"
license = "Apache-2.0"
description = "A Rust implementation of a CQL3 Parser"

# See more keys and their definitions at https://doc.rust-lang.org/cargo/reference/manifest.html

[features]


[dependencies]
itertools = "0.10.1"
regex = "1"
bytes = "1.0.0"
hex = "0.4.3"
num = { version = "0.4.0", features = ["serde"] }
uuid = { version = "1.0.0", features = ["serde"]}
bigdecimal = {version ="0.3.0", features = ["serde"]}
serde = { version = "1.0.111", features = ["derive"] }

# Parsers
tree-sitter = "0.20.5"
tree-sitter-cql = "0.0.1"

[dev-dependencies]
<|MERGE_RESOLUTION|>--- conflicted
+++ resolved
@@ -1,9 +1,5 @@
 [package]
-<<<<<<< HEAD
-name = "cql3_parser"
-=======
 name = "cql3-parser"
->>>>>>> c90e53bc
 version = "0.1.1"
 authors = ["Claude <claude.warren@instaclustr.com>"]
 edition = "2021"
